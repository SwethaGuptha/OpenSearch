/*
 * Licensed to Elasticsearch under one or more contributor
 * license agreements. See the NOTICE file distributed with
 * this work for additional information regarding copyright
 * ownership. Elasticsearch licenses this file to you under
 * the Apache License, Version 2.0 (the "License"); you may
 * not use this file except in compliance with the License.
 * You may obtain a copy of the License at
 *
 *    http://www.apache.org/licenses/LICENSE-2.0
 *
 * Unless required by applicable law or agreed to in writing,
 * software distributed under the License is distributed on an
 * "AS IS" BASIS, WITHOUT WARRANTIES OR CONDITIONS OF ANY
 * KIND, either express or implied.  See the License for the
 * specific language governing permissions and limitations
 * under the License.
 */

package org.elasticsearch.action.delete;

import org.elasticsearch.action.DocWriteResponse;
import org.elasticsearch.common.io.stream.StreamInput;
import org.elasticsearch.common.io.stream.StreamOutput;
import org.elasticsearch.common.xcontent.XContentBuilder;
import org.elasticsearch.common.xcontent.XContentBuilderString;
import org.elasticsearch.index.shard.ShardId;
<<<<<<< HEAD
=======
import org.elasticsearch.rest.RestStatus;
>>>>>>> fafeb3ab

import java.io.IOException;

/**
 * The response of the delete action.
 *
 * @see org.elasticsearch.action.delete.DeleteRequest
 * @see org.elasticsearch.client.Client#delete(DeleteRequest)
 */
public class DeleteResponse extends DocWriteResponse {

    private boolean found;

    public DeleteResponse() {

    }

<<<<<<< HEAD
    public DeleteResponse(ShardId shardId, String type, String id, long seqNo, long version, boolean found) {
        super(shardId, type, id, seqNo, version);
        this.found = found;
    }

=======
    public DeleteResponse(ShardId shardId, String type, String id, long version, boolean found) {
        super(shardId, type, id, version);
        this.found = found;
    }


>>>>>>> fafeb3ab
    /**
     * Returns <tt>true</tt> if a doc was found to delete.
     */
    public boolean isFound() {
        return found;
    }

    @Override
    public void readFrom(StreamInput in) throws IOException {
        super.readFrom(in);
        found = in.readBoolean();
    }

    @Override
    public void writeTo(StreamOutput out) throws IOException {
        super.writeTo(out);
        out.writeBoolean(found);
    }

<<<<<<< HEAD
=======
    @Override
    public RestStatus status() {
        if (found == false) {
            return RestStatus.NOT_FOUND;
        }
        return super.status();
    }

>>>>>>> fafeb3ab
    static final class Fields {
        static final XContentBuilderString FOUND = new XContentBuilderString("found");
    }

    @Override
    public XContentBuilder toXContent(XContentBuilder builder, Params params) throws IOException {
        builder.field(Fields.FOUND, isFound());
        super.toXContent(builder, params);
        return builder;
    }
<<<<<<< HEAD
=======

    @Override
    public String toString() {
        StringBuilder builder = new StringBuilder();
        builder.append("DeleteResponse[");
        builder.append("index=").append(getIndex());
        builder.append(",type=").append(getType());
        builder.append(",id=").append(getId());
        builder.append(",version=").append(getVersion());
        builder.append(",found=").append(found);
        builder.append(",shards=").append(getShardInfo());
        return builder.append("]").toString();
    }
>>>>>>> fafeb3ab
}<|MERGE_RESOLUTION|>--- conflicted
+++ resolved
@@ -25,10 +25,7 @@
 import org.elasticsearch.common.xcontent.XContentBuilder;
 import org.elasticsearch.common.xcontent.XContentBuilderString;
 import org.elasticsearch.index.shard.ShardId;
-<<<<<<< HEAD
-=======
 import org.elasticsearch.rest.RestStatus;
->>>>>>> fafeb3ab
 
 import java.io.IOException;
 
@@ -46,20 +43,11 @@
 
     }
 
-<<<<<<< HEAD
     public DeleteResponse(ShardId shardId, String type, String id, long seqNo, long version, boolean found) {
         super(shardId, type, id, seqNo, version);
         this.found = found;
     }
 
-=======
-    public DeleteResponse(ShardId shardId, String type, String id, long version, boolean found) {
-        super(shardId, type, id, version);
-        this.found = found;
-    }
-
-
->>>>>>> fafeb3ab
     /**
      * Returns <tt>true</tt> if a doc was found to delete.
      */
@@ -79,8 +67,6 @@
         out.writeBoolean(found);
     }
 
-<<<<<<< HEAD
-=======
     @Override
     public RestStatus status() {
         if (found == false) {
@@ -89,7 +75,6 @@
         return super.status();
     }
 
->>>>>>> fafeb3ab
     static final class Fields {
         static final XContentBuilderString FOUND = new XContentBuilderString("found");
     }
@@ -100,8 +85,6 @@
         super.toXContent(builder, params);
         return builder;
     }
-<<<<<<< HEAD
-=======
 
     @Override
     public String toString() {
@@ -115,5 +98,4 @@
         builder.append(",shards=").append(getShardInfo());
         return builder.append("]").toString();
     }
->>>>>>> fafeb3ab
 }