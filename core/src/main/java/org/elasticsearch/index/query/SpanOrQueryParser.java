--- conflicted
+++ resolved
@@ -19,13 +19,7 @@
 
 package org.elasticsearch.index.query;
 
-<<<<<<< HEAD
-=======
-import org.apache.lucene.search.Query;
-import org.apache.lucene.search.spans.SpanOrQuery;
-import org.apache.lucene.search.spans.SpanQuery;
 import org.elasticsearch.common.ParsingException;
->>>>>>> c8d1f7aa
 import org.elasticsearch.common.Strings;
 import org.elasticsearch.common.xcontent.XContentParser;
 
@@ -44,11 +38,7 @@
     }
 
     @Override
-<<<<<<< HEAD
-    public SpanOrQueryBuilder fromXContent(QueryParseContext parseContext) throws IOException, QueryParsingException {
-=======
-    public Query parse(QueryParseContext parseContext) throws IOException, ParsingException {
->>>>>>> c8d1f7aa
+    public SpanOrQueryBuilder fromXContent(QueryParseContext parseContext) throws IOException {
         XContentParser parser = parseContext.parser();
 
         float boost = AbstractQueryBuilder.DEFAULT_BOOST;
@@ -64,15 +54,9 @@
             } else if (token == XContentParser.Token.START_ARRAY) {
                 if ("clauses".equals(currentFieldName)) {
                     while ((token = parser.nextToken()) != XContentParser.Token.END_ARRAY) {
-<<<<<<< HEAD
                         QueryBuilder query = parseContext.parseInnerQueryBuilder();
                         if (!(query instanceof SpanQueryBuilder)) {
-                            throw new QueryParsingException(parseContext, "spanOr [clauses] must be of type span query");
-=======
-                        Query query = parseContext.parseInnerQuery();
-                        if (!(query instanceof SpanQuery)) {
                             throw new ParsingException(parseContext, "spanOr [clauses] must be of type span query");
->>>>>>> c8d1f7aa
                         }
                         clauses.add((SpanQueryBuilder) query);
                     }
