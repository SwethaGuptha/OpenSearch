/*
 * Licensed to Elasticsearch under one or more contributor
 * license agreements. See the NOTICE file distributed with
 * this work for additional information regarding copyright
 * ownership. Elasticsearch licenses this file to you under
 * the Apache License, Version 2.0 (the "License"); you may
 * not use this file except in compliance with the License.
 * You may obtain a copy of the License at
 *
 *    http://www.apache.org/licenses/LICENSE-2.0
 *
 * Unless required by applicable law or agreed to in writing,
 * software distributed under the License is distributed on an
 * "AS IS" BASIS, WITHOUT WARRANTIES OR CONDITIONS OF ANY
 * KIND, either express or implied.  See the License for the
 * specific language governing permissions and limitations
 * under the License.
 */

package org.elasticsearch.ingest.common;

import org.elasticsearch.ingest.AbstractProcessor;
import org.elasticsearch.ingest.ConfigurationUtils;
import org.elasticsearch.ingest.IngestDocument;
import org.elasticsearch.ingest.Processor;
import org.elasticsearch.ingest.TemplateService;

import java.util.Map;

/**
 * Processor that raises a runtime exception with a provided
 * error message.
 */
public final class FailProcessor extends AbstractProcessor {

    public static final String TYPE = "fail";

    private final TemplateService.Template message;

    FailProcessor(String tag, TemplateService.Template message) {
        super(tag);
        this.message = message;
    }

    public TemplateService.Template getMessage() {
        return message;
    }

    @Override
    public void execute(IngestDocument document) {
        throw new FailProcessorException(document.renderTemplate(message));
    }

    @Override
    public String getType() {
        return TYPE;
    }

<<<<<<< HEAD
    public static final class Factory extends AbstractProcessorFactory {
=======
    public static final class Factory implements Processor.Factory {
>>>>>>> d24cc65c

        private final TemplateService templateService;

        public Factory(TemplateService templateService) {
            this.templateService = templateService;
        }

        @Override
<<<<<<< HEAD
        public FailProcessor doCreate(Map<String, Processor.Factory> registry, String processorTag,
                                      Map<String, Object> config) throws Exception {
=======
        public FailProcessor create(String processorTag, Map<String, Object> config) throws Exception {
>>>>>>> d24cc65c
            String message = ConfigurationUtils.readStringProperty(TYPE, processorTag, config, "message");
            return new FailProcessor(processorTag, templateService.compile(message));
        }
    }
}
<|MERGE_RESOLUTION|>--- conflicted
+++ resolved
@@ -56,11 +56,7 @@
         return TYPE;
     }
 
-<<<<<<< HEAD
-    public static final class Factory extends AbstractProcessorFactory {
-=======
     public static final class Factory implements Processor.Factory {
->>>>>>> d24cc65c
 
         private final TemplateService templateService;
 
@@ -69,12 +65,8 @@
         }
 
         @Override
-<<<<<<< HEAD
-        public FailProcessor doCreate(Map<String, Processor.Factory> registry, String processorTag,
-                                      Map<String, Object> config) throws Exception {
-=======
-        public FailProcessor create(String processorTag, Map<String, Object> config) throws Exception {
->>>>>>> d24cc65c
+        public FailProcessor create(Map<String, Processor.Factory> registry, String processorTag,
+                                    Map<String, Object> config) throws Exception {
             String message = ConfigurationUtils.readStringProperty(TYPE, processorTag, config, "message");
             return new FailProcessor(processorTag, templateService.compile(message));
         }
